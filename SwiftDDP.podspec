--- conflicted
+++ resolved
@@ -1,10 +1,6 @@
 Pod::Spec.new do |s|
   s.name             = "SwiftDDP"
-<<<<<<< HEAD
-  s.version          = "0.6.2"
-=======
   s.version          = "1.0.0"
->>>>>>> 72688a23
   s.summary          = "A DDP Client for communicating with Meteor servers, written in Swift. Supports OAuth login with Facebook, Google, Twitter & Github."
 
   s.description      = <<-DESC "A DDP Client for communicating with DDP Servers (Meteor JS), written in Swift. Supports OAuth authentication with Facebook, Google, Twitter & Github."
