--- conflicted
+++ resolved
@@ -9,11 +9,8 @@
 [![Platform](https://img.shields.io/cocoapods/p/SwiftDDP.svg?style=flat)](http://cocoapods.org/pods/SwiftDDP)
 
 ## Changelog
-<<<<<<< HEAD
 ### 0.2.2.1: 
-=======
-### 0.2.2:
->>>>>>> defca88c
+
 - Improved subscription handling across app states
 - Dependencies updated for Swift 2.2
 
