--- conflicted
+++ resolved
@@ -48,10 +48,6 @@
 }
 
 extension DDPClient: WebSocketDelegate {
-<<<<<<< HEAD
-    
-=======
->>>>>>> 72688a23
     public func websocketDidConnect(socket: WebSocketClient) {
         self.heartbeat.addOperation() { [weak self] in
             // Add a subscription to loginServices to each connection event
@@ -106,11 +102,7 @@
 
 extension DDPClient: WebSocketPongDelegate {
     public func websocketDidReceivePong(socket: WebSocketClient, data: Data?) {
-<<<<<<< HEAD
-         heartbeat.addOperation() { self.server.pong = Date() }
-=======
-        heartbeat.addOperation() { self.server.pong = Date() }
->>>>>>> 72688a23
+      heartbeat.addOperation() { self.server.pong = Date() }
     }
 }
 
