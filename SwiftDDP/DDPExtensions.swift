// Copyright (c) 2015 Peter Siegesmund <peter.siegesmund@icloud.com>
//
// Permission is hereby granted, free of charge, to any person obtaining a copy
// of this software and associated documentation files (the "Software"), to deal
// in the Software without restriction, including without limitation the rights
// to use, copy, modify, merge, publish, distribute, sublicense, and/or sell
// copies of the Software, and to permit persons to whom the Software is
// furnished to do so, subject to the following conditions:
//
// The above copyright notice and this permission notice shall be included in
// all copies or substantial portions of the Software.
//
// THE SOFTWARE IS PROVIDED "AS IS", WITHOUT WARRANTY OF ANY KIND, EXPRESS OR
// IMPLIED, INCLUDING BUT NOT LIMITED TO THE WARRANTIES OF MERCHANTABILITY,
// FITNESS FOR A PARTICULAR PURPOSE AND NONINFRINGEMENT. IN NO EVENT SHALL THE
// AUTHORS OR COPYRIGHT HOLDERS BE LIABLE FOR ANY CLAIM, DAMAGES OR OTHER
// LIABILITY, WHETHER IN AN ACTION OF CONTRACT, TORT OR OTHERWISE, ARISING FROM,
// OUT OF OR IN CONNECTION WITH THE SOFTWARE OR THE USE OR OTHER DEALINGS IN
// THE SOFTWARE.

import Foundation
import CryptoSwift

private let DDP_ID = "DDP_ID"
private let DDP_EMAIL = "DDP_EMAIL"
private let DDP_USERNAME = "DDP_USERNAME"
private let DDP_TOKEN = "DDP_TOKEN"
private let DDP_TOKEN_EXPIRES = "DDP_TOKEN_EXPIRES"
private let DDP_LOGGED_IN = "DDP_LOGGED_IN"

let SWIFT_DDP_CALLBACK_DISPATCH_TIME = DISPATCH_TIME_FOREVER

private let syncWarning = {(name:String) -> Void in
    if NSThread.isMainThread() {
        print("\(name) is running synchronously on the main thread. This will block the main thread and should be run on a background thread")
    }
}



extension String {
    func dictionaryValue() -> NSDictionary? {
        if let data = self.dataUsingEncoding(NSUTF8StringEncoding, allowLossyConversion: false) {
            let dictionary = try? NSJSONSerialization.JSONObjectWithData(data, options: NSJSONReadingOptions(rawValue: 0)) as! NSDictionary
            return dictionary
        }
        return nil
    }
}

extension NSDictionary {
    func stringValue() -> String? {
        if let data = try? NSJSONSerialization.dataWithJSONObject(self, options: NSJSONWritingOptions(rawValue: 0)) {
            return NSString(data: data, encoding: NSASCIIStringEncoding) as? String
        }
        return nil
    }
}

/** 
Extensions that provide an api for interacting with basic Meteor server-side services
*/
extension DDPClient {
    
    /**
    Sends a subscription request to the server.
    
    - parameter name:       The name of the subscription
    */
    public func subscribe(name:String) -> String { return sub(name, params:nil) }
    
    /**
    Sends a subscription request to the server.
    
    - parameter name:       The name of the subscription
    - parameter params:     An object containing method arguments, if any
    */
    
    public func subscribe(name:String, params:[AnyObject]) -> String { return sub(name, params:params) }
    
    /**
    Sends a subscription request to the server. If a callback is passed, the callback asynchronously
    runs when the client receives a 'ready' message indicating that the initial subset of documents contained
    in the subscription has been sent by the server.
    
    - parameter name:       The name of the subscription
    - parameter params:     An object containing method arguments, if any
    - parameter callback:   The closure to be executed when the server sends a 'ready' message
    */
    public func subscribe(name:String, params:[AnyObject]?, callback: DDPCallback?) -> String { return sub(name, params:params, callback:callback) }
    
    /**
    Sends a subscription request to the server. If a callback is passed, the callback asynchronously
    runs when the client receives a 'ready' message indicating that the initial subset of documents contained
    in the subscription has been sent by the server.
<<<<<<< HEAD
    
    - parameter name:       The name of the subscription
    - parameter callback:   The closure to be executed when the server sends a 'ready' message
    */
    public func subscribe(name:String, callback: DDPCallback?) -> String { return sub(name, params:nil, callback:callback) }
    
    
=======
    
    - parameter name:       The name of the subscription
    - parameter callback:   The closure to be executed when the server sends a 'ready' message
    */
    public func subscribe(name:String, callback: DDPCallback?) -> String { return sub(name, params:nil, callback:callback) }
    
    
>>>>>>> 065857c6
    /**
    Asynchronously inserts a document into a collection on the server
    
    - parameter collection: The name of the collection
    - parameter document:   An NSArray of documents to insert
    - parameter callback:   A closure with result and error arguments describing the result of the operation
    */
    public func insert(collection: String, document: NSArray, callback: DDPMethodCallback?) -> String {
        let arg = "/\(collection)/insert"
        return self.method(arg, params: document, callback: callback)
    }
    
    /**
    Asynchronously inserts a document into a collection on the server
    
    - parameter collection: The name of the collection
    - parameter document:   An NSArray of documents to insert
    */
    
    public func insert(collection: String, document: NSArray) -> String {
        return insert(collection, document: document, callback:nil)
    }
    
    /**
    Synchronously inserts a document into a collection on the server. Cannot be used on the main queue.
    
    - parameter collection: The name of the collection
    - parameter document:   An NSArray of documents to insert
    */
    public func insert(sync collection: String, document: NSArray) -> Result {
        
        syncWarning("Insert")
        
        let semaphore = dispatch_semaphore_create(0)
        var serverResponse = Result()
        
        insert(collection, document:document) { result, error in
            serverResponse.result = result
            serverResponse.error = error
            dispatch_semaphore_signal(semaphore)
        }
        
        dispatch_semaphore_wait(semaphore, SWIFT_DDP_CALLBACK_DISPATCH_TIME)
        
        return serverResponse
    }
    
    /**
    Asynchronously updates a document into a collection on the server
    
    - parameter collection: The name of the collection
    - parameter document:   An NSArray of documents to update
    - parameter callback:   A closure with result and error arguments describing the result of the operation
    */
    public func update(collection: String, document: NSArray, callback: DDPMethodCallback?) -> String {
        let arg = "/\(collection)/update"
        return method(arg, params: document, callback: callback)
    }
    
    /**
    Asynchronously updates a document on the server
    
    - parameter collection: The name of the collection
    - parameter document:   An NSArray of documents to update
    */
    public func update(collection: String, document: NSArray) -> String {
        return update(collection, document: document, callback:nil)
    }
    
    /**
    Synchronously updates a document on the server. Cannot be used on the main queue
    
    - parameter collection: The name of the collection
    - parameter document:   An NSArray of documents to update
    */
    public func update(sync collection: String, document: NSArray) -> Result {
        syncWarning("Update")
        
        let semaphore = dispatch_semaphore_create(0)
        var serverResponse = Result()
        
        update(collection, document:document) { result, error in
            serverResponse.result = result
            serverResponse.error = error
            dispatch_semaphore_signal(semaphore)
        }
        
        dispatch_semaphore_wait(semaphore, SWIFT_DDP_CALLBACK_DISPATCH_TIME)
        
        return serverResponse
    }
    
    /**
    Asynchronously removes a document on the server
    
    - parameter collection: The name of the collection
    - parameter document:   An NSArray of documents to remove
    - parameter callback:   A closure with result and error arguments describing the result of the operation
    */
    public func remove(collection: String, document: NSArray, callback: DDPMethodCallback?) -> String {
        let arg = "/\(collection)/remove"
        return method(arg, params: document, callback: callback)
    }
    
    /**
    Asynchronously removes a document into a collection on the server
    
    - parameter collection: The name of the collection
    - parameter document:   An NSArray of documents to remove
    */
    public func remove(collection: String, document: NSArray) -> String  {
        return remove(collection, document: document, callback:nil)
    }
    
    /**
    Synchronously removes a document into a collection on the server. Cannot be used on the main queue.
    
    - parameter collection: The name of the collection
    - parameter document:   An NSArray of documents to remove
    */
    public func remove(sync collection: String, document: NSArray) -> Result {
        syncWarning("Remove")
        
        let semaphore = dispatch_semaphore_create(0)
        var serverResponse = Result()
        
        remove(collection, document:document) { result, error in
            serverResponse.result = result
            serverResponse.error = error
            dispatch_semaphore_signal(semaphore)
        }
        
        dispatch_semaphore_wait(semaphore, SWIFT_DDP_CALLBACK_DISPATCH_TIME)
        
        return serverResponse
    }
    
    internal func login(params: NSDictionary, callback: ((result: AnyObject?, error: DDPError?) -> ())?) {
        method("login", params: NSArray(arrayLiteral: params)) { result, error in
            guard let e = error where (e.isValid == true) else {
                
                if let user = params["user"],
                    let email = user["email"] {
                        self.userData.setObject(email, forKey: DDP_EMAIL)
                }
                
                if let data = result as? NSDictionary,
                    let id = data["id"] as? String,
                    let token = data["token"] as? String,
                    let tokenExpires = data["tokenExpires"] as? NSDictionary,
                    let date = tokenExpires["$date"] as? Int {
                        let timestamp = NSTimeInterval(Double(date)) / 1000.0
                        let expiration = NSDate(timeIntervalSince1970: timestamp)
                        self.userData.setObject(id, forKey: DDP_ID)
                        self.userData.setObject(token, forKey: DDP_TOKEN)
                        self.userData.setObject(expiration, forKey: DDP_TOKEN_EXPIRES)
                }
                if let c = callback { c(result:result, error:error) }
                self.userData.setObject(true, forKey: DDP_LOGGED_IN)
                return
            }
            
            log.debug("Login error: \(e)")
            if let c = callback { c(result: result, error: error) }
        }
    }

    /**
    Logs a user into the server using an email and password
    
    - parameter email:      An email string
    - parameter password:   A password string
    - parameter callback:   A closure with result and error parameters describing the outcome of the operation
    */
    public func loginWithPassword(email: String, password: String, callback: DDPMethodCallback?) {
        if !(loginWithToken(callback)) {
            let params = ["user": ["email": email], "password":["digest": password.sha256()!, "algorithm":"sha-256"]] as NSDictionary
            login(params, callback: callback)
        }
    }
    
    /**
    Attempts to login a user with a token, if one exists
    
    - parameter callback:   A closure with result and error parameters describing the outcome of the operation
    */
    public func loginWithToken(callback: DDPMethodCallback?) -> Bool {
        if let token = userData.stringForKey(DDP_TOKEN),
            let tokenDate = userData.objectForKey(DDP_TOKEN_EXPIRES) {
                if (tokenDate.compare(NSDate()) == NSComparisonResult.OrderedDescending) {
                    let params = ["resume":token] as NSDictionary
                    login(params, callback:callback)
                    return true
                }
        }
        return false
    }
    
    
    public func signup(params:NSDictionary, callback:((result: AnyObject?, error: DDPError?) -> ())?) {
        method("createUser", params: NSArray(arrayLiteral: params)) { result, error in
            guard let e = error where (e.isValid == true) else {
                
                if let email = params["email"] {
                    self.userData.setObject(email, forKey: DDP_EMAIL)
                }
                
                if let data = result as? NSDictionary,
                    let id = data["id"] as? String,
                    let token = data["token"] as? String,
                    let tokenExpires = data["tokenExpires"] as? NSDictionary,
                    let date = tokenExpires["$date"] as? Int {
                        let timestamp = NSTimeInterval(Double(date)) / 1000.0
                        let expiration = NSDate(timeIntervalSince1970: timestamp)
                        self.userData.setObject(id, forKey: DDP_ID)
                        self.userData.setObject(token, forKey: DDP_TOKEN)
                        self.userData.setObject(expiration, forKey: DDP_TOKEN_EXPIRES)
                }
                if let c = callback { c(result:result, error:error) }
                self.userData.setObject(true, forKey: DDP_LOGGED_IN)
                return
            }
            
            log.debug("login error: \(e)")
            if let c = callback { c(result: result, error: error) }
        }
    }
    
    public func signupWithEmail(email: String, password: String, callback: ((result:AnyObject?, error:DDPError?) -> ())?) {
        let params = ["email":email, "password":["digest":password.sha256()!, "algorithm":"sha-256"]]
        signup(params, callback: callback)
    }
    
    public func signupWithEmail(email: String, password: String, profile: NSDictionary, callback: ((result:AnyObject?, error:DDPError?) -> ())?) {
        let params = ["email":email, "password":["digest":password.sha256()!, "algorithm":"sha-256"], "profile":profile]
        signup(params, callback: callback)
    }
    
    /**
    Returns the client userId, if it exists
    */
    public func userId() -> String? {
        return self.userData.objectForKey(DDP_ID) as? String
    }
    
    /**
    Returns the client's username or email, if it exists
    */
    public func user() -> String? {
        if let username = self.userData.objectForKey(DDP_USERNAME) as? String {
            return username
        } else if let email = self.userData.objectForKey(DDP_EMAIL) as? String {
            return email
        }
        return nil
    }
    
    /**
    Logs a user out and removes their account data from NSUserDefaults
    */
    public func logout() {
        method("logout", params: nil) { result, error in
            if (error == nil) {
                self.userData.setObject(false, forKey: DDP_LOGGED_IN)
                self.userData.removeObjectForKey(DDP_ID)
                self.userData.removeObjectForKey(DDP_EMAIL)
                self.userData.removeObjectForKey(DDP_USERNAME)
                self.userData.removeObjectForKey(DDP_TOKEN)
                self.userData.removeObjectForKey(DDP_TOKEN_EXPIRES)
            }
        }
    }
    
    /**
    Logs a user out and removes their account data from NSUserDefaults
    
    - parameter callback:   A closure with result and error parameters describing the outcome of the operation
    */
    public func logout(callback:DDPMethodCallback?) {
        method("logout", params: nil, callback: callback)
    }
    
    /**
<<<<<<< HEAD
=======
    Automatically attempts to resume a prior session, if one exists
    
    - parameter url:        The server url
    */
    public func resume(url:String, callback:DDPCallback?) {
        connect(url) { session in
            if let _ = self.user() {
                self.loginWithToken() { result, error in
                    if error == nil {
                        log.debug("Resumed previous session at launch")
                        if let completion = callback { completion() }
                    } else {
                        log.error("\(error)")
                    }
                }
            } else {
                if let completion = callback { completion() }
            }
        }
    }
    
    /**
>>>>>>> 065857c6
    Connects and logs in with an email address and password in one action
    
    - parameter url:        String url, ex. wss://todos.meteor.com/websocket
    - parameter email:      String email address
    - parameter password:   String password
    - parameter callback:   A closure with result and error parameters describing the outcome of the operation
    */
    public convenience init(url: String, email: String, password: String, callback: DDPMethodCallback?) {
        self.init()
        connect(url) { session in
            self.loginWithPassword(email, password: password, callback:callback)
        }
    }
    
    /**
    Returns true if the user is logged in, and false otherwise
    */
    public func loggedIn() -> Bool {
        if let userLoggedIn = self.userData.objectForKey(DDP_LOGGED_IN) as? Bool where (userLoggedIn == true) {
            return true
        }
        return false
    }
    
}<|MERGE_RESOLUTION|>--- conflicted
+++ resolved
@@ -93,7 +93,6 @@
     Sends a subscription request to the server. If a callback is passed, the callback asynchronously
     runs when the client receives a 'ready' message indicating that the initial subset of documents contained
     in the subscription has been sent by the server.
-<<<<<<< HEAD
     
     - parameter name:       The name of the subscription
     - parameter callback:   The closure to be executed when the server sends a 'ready' message
@@ -101,15 +100,6 @@
     public func subscribe(name:String, callback: DDPCallback?) -> String { return sub(name, params:nil, callback:callback) }
     
     
-=======
-    
-    - parameter name:       The name of the subscription
-    - parameter callback:   The closure to be executed when the server sends a 'ready' message
-    */
-    public func subscribe(name:String, callback: DDPCallback?) -> String { return sub(name, params:nil, callback:callback) }
-    
-    
->>>>>>> 065857c6
     /**
     Asynchronously inserts a document into a collection on the server
     
@@ -393,8 +383,6 @@
     }
     
     /**
-<<<<<<< HEAD
-=======
     Automatically attempts to resume a prior session, if one exists
     
     - parameter url:        The server url
@@ -417,7 +405,6 @@
     }
     
     /**
->>>>>>> 065857c6
     Connects and logs in with an email address and password in one action
     
     - parameter url:        String url, ex. wss://todos.meteor.com/websocket
