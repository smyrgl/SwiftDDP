--- conflicted
+++ resolved
@@ -35,19 +35,11 @@
     /**
     client is a singleton instance of DDPClient
     */
-<<<<<<< HEAD
-    
-=======
-        
->>>>>>> 065857c6
+        
     public static let client = Meteor.Client()          // Client is a singleton object
     
     private static var collections = [String:Any]()
     
-<<<<<<< HEAD
-    
-=======
->>>>>>> 065857c6
     /**
     Sends a subscription request to the server.
     
@@ -70,7 +62,6 @@
     Sends a subscription request to the server. If a callback is passed, the callback asynchronously
     runs when the client receives a 'ready' message indicating that the initial subset of documents contained
     in the subscription has been sent by the server.
-<<<<<<< HEAD
     
     - parameter name:       The name of the subscription.
     - parameter params:     An object containing method arguments, if any.
@@ -79,16 +70,6 @@
     
     public static func subscribe(name:String, params:[AnyObject]?, callback: DDPCallback?) -> String { return client.sub(name, params:params, callback:callback) }
     
-=======
-    
-    - parameter name:       The name of the subscription.
-    - parameter params:     An object containing method arguments, if any.
-    - parameter callback:   The closure to be executed when the server sends a 'ready' message.
-    */
-    
-    public static func subscribe(name:String, params:[AnyObject]?, callback: DDPCallback?) -> String { return client.sub(name, params:params, callback:callback) }
-    
->>>>>>> 065857c6
     /**
     Sends a subscription request to the server. If a callback is passed, the callback asynchronously
     runs when the client receives a 'ready' message indicating that the initial subset of documents contained
@@ -193,21 +174,6 @@
 with the datastore.
 */
 public class MeteorCollection: NSObject, MeteorCollectionType {
-<<<<<<< HEAD
-    
-    internal var name:String
-    internal let client = Meteor.client
-    
-    // Alternative API to subclassing
-    // Can also set these closures to modify behavior on added, changed, removed
-    // public var onAdded:((collection:String, id:String, fields:NSDictionary?) -> ())?
-    // public var onChanged:((collection:String, id:String, fields:NSDictionary?, cleared:[String]?) -> ())?
-    // public var onRemoved:((collection:String, id:String) -> ())?
-    
-    /**
-    Initializes a MeteorCollection object
-    
-=======
     
     internal var name:String
     internal let client = Meteor.client
@@ -221,7 +187,6 @@
     /**
     Initializes a MeteorCollection object
     
->>>>>>> 065857c6
     - parameter name:   The string name of the collection (must match the name of the collection on the server) 
     */
     public init(name:String) {
@@ -243,15 +208,15 @@
     */
     
     public func documentWasAdded(collection:String, id:String, fields:NSDictionary?) {
-        // if let added = onAdded { added(collection: collection, id: id, fields:fields) }
+        if let added = onAdded { added(collection: collection, id: id, fields:fields) }
     }
     
     public func documentWasChanged(collection:String, id:String, fields:NSDictionary?, cleared:[String]?) {
-        // if let changed = onChanged { changed(collection:collection, id:id, fields:fields, cleared:cleared) }
+        if let changed = onChanged { changed(collection:collection, id:id, fields:fields, cleared:cleared) }
     }
     
     public func documentWasRemoved(collection:String, id:String) {
-        // if let removed = onRemoved { removed(collection:collection, id:id) }
+        if let removed = onRemoved { removed(collection:collection, id:id) }
     }
 }
 
